--- conflicted
+++ resolved
@@ -188,17 +188,10 @@
             preds['f_geo'] = outputs['f_geo'].cpu().numpy()
             preds['f_score'] = outputs['f_score'].cpu().numpy()
         elif self.det_algorithm == 'SAST':
-<<<<<<< HEAD
-            preds['f_border'] = outputs['f_border']
-            preds['f_score'] = outputs['f_score']
-            preds['f_tco'] = outputs['f_tco']
-            preds['f_tvo'] = outputs['f_tvo']
-=======
             preds['f_border'] = outputs['f_border'].cpu().numpy()
             preds['f_score'] = outputs['f_score'].cpu().numpy()
             preds['f_tco'] = outputs['f_tco'].cpu().numpy()
             preds['f_tvo'] = outputs['f_tvo'].cpu().numpy()
->>>>>>> 727f1de4
         elif self.det_algorithm in ['DB', 'PSE']:
             # preds['maps'] = outputs[0]
             preds['maps'] = outputs['maps'].cpu().numpy()
