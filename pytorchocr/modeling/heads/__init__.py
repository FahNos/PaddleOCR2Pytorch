--- conflicted
+++ resolved
@@ -31,16 +31,10 @@
     # cls head
     from .cls_head import ClsHead
     support_dict = [
-<<<<<<< HEAD
         'DBHead', 'PSEHead', 'EASTHead', 'SASTHead', 'CTCHead', 'ClsHead', 'AttentionHead',
-        'SRNHead', 'PGHead'
-=======
-        'DBHead', 'EASTHead', 'SASTHead', 'CTCHead', 'ClsHead', 'AttentionHead',
         'SRNHead', 'PGHead', 'TableAttentionHead'
->>>>>>> f204626a
     ]
 
-    # table head
     from .table_att_head import TableAttentionHead
 
     module_name = config.pop('name')
